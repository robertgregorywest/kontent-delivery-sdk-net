--- conflicted
+++ resolved
@@ -3,45 +3,13 @@
 #if (DEBUG && NET45)
 using System.Configuration;
 #endif
-
 using System.Linq;
 
 namespace KenticoCloud.Deliver
 {
-<<<<<<< HEAD
 	internal class DeliverUrlBuilder
 	{
-		private readonly string projectId;
-		private readonly string accessToken;
-
 #if (DEBUG && NET45)
-		private string PRODUCTION_ENDPOINT = ConfigurationManager.AppSettings["ProductionEndpoint"] ?? "https://deliver.kenticocloud.com/{0}/items/";
-		private string PREVIEW_ENDPOINT = ConfigurationManager.AppSettings["PreviewEndpoint"] ?? "https://preview-deliver.kenticocloud.com/{0}/items/";
-#else
-		private const string PRODUCTION_ENDPOINT = "https://deliver.kenticocloud.com/{0}/items/";
-		private const string PREVIEW_ENDPOINT = "https://preview-deliver.kenticocloud.com/{0}/items/";
-#endif
-
-		public DeliverUrlBuilder(string projectId, string accessToken = null)
-		{
-			this.projectId = projectId;
-			this.accessToken = accessToken;
-		}
-
-
-		public string GetEndpointUrl(string codename = "", params string[] queryParams)
-		{
-			return GetBaseUrl(codename) + "?" + String.Join("&", queryParams);
-		}
-
-
-		public string GetEndpointUrl(string codename = "", IEnumerable<IFilter> filters = null)
-		{
-			var url = GetBaseUrl(codename);
-=======
-    internal class DeliverUrlBuilder
-    {
-#if DEBUG
         private string PRODUCTION_ENDPOINT = ConfigurationManager.AppSettings["ProductionEndpoint"] ?? "https://deliver.kenticocloud.com/{0}";
         private string PREVIEW_ENDPOINT = ConfigurationManager.AppSettings["PreviewEndpoint"] ?? "https://preview-deliver.kenticocloud.com/{0}";
 #else
@@ -106,7 +74,6 @@
         {
             var url = GetBaseUrl();
             url += String.Format(URL_TEMPLATE_TYPES, Uri.EscapeDataString(typeCodename));
->>>>>>> 86e4ee61
 
 			if (filters != null && filters.Any())
 			{
@@ -117,15 +84,6 @@
 		}
 
 
-<<<<<<< HEAD
-		private string GetBaseUrl(string codename)
-		{
-			var endpoint = String.IsNullOrEmpty(accessToken) ? PRODUCTION_ENDPOINT : PREVIEW_ENDPOINT;
-
-			return String.Format(endpoint, projectId) + Uri.EscapeDataString(codename);
-		}
-	}
-=======
         public string GetTypeElementUrl(string typeCodename, string elementCodename)
         {
             var baseUrl = GetBaseUrl();
@@ -142,5 +100,4 @@
             return String.Format(url, projectId);
         }
     }
->>>>>>> 86e4ee61
 }