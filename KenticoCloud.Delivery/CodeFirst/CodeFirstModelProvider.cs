--- conflicted
+++ resolved
@@ -102,18 +102,14 @@
                     var linkedItemsElementNode = linkedItemsNode.Properties().FirstOrDefault(p => p.Name == codename)?.First;
                     if (linkedItemsElementNode != null)
                     {
-<<<<<<< HEAD
-                        return GetContentItemModel(typeof(object), linkedItemsElementNode, linkedItems, processedItems);
-=======
                         if (processedItems.ContainsKey(codename))
                         {
                             return processedItems[codename];
                         }
                         else
                         {
-                            return GetContentItemModel(typeof(object), modularContentItemNode, modularContent, processedItems);                            
-                        }
->>>>>>> 3d0a340b
+                            return GetContentItemModel(typeof(object), linkedItemsElementNode, linkedItems, processedItems);                            
+                        }
                     }
                     return null;
                 },
