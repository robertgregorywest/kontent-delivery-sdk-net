--- conflicted
+++ resolved
@@ -19,16 +19,13 @@
         private readonly DeliveryEndpointUrlBuilder _urlBuilder;
 
         private IContentLinkUrlResolver _linkUrlResolver;
-<<<<<<< HEAD
 
         /// <summary>
         /// Inline content items processor for richtext elements retrieved with this client.
         /// </summary>
         public InlineContentItemsProcessor InlineContentItemsProcessor { get; private set; }
 
-        private ContentLinkResolver _linkResolver;
-=======
->>>>>>> 58f867e6
+
         private ICodeFirstModelProvider _codeFirstModelProvider;
 
         /// <summary>
